--- conflicted
+++ resolved
@@ -1,19 +1,4 @@
-<<<<<<< HEAD
-## 0.5.4
-
-### Enhancements
-
-### Features
-
-* Added Google Drive connector for ingest cli.
-
-### Fixes
-
-
-## 0.5.3-dev0
-=======
-## 0.5.3-dev1
->>>>>>> 905e4ae8
+## 0.5.3-dev2
 
 ### Enhancements
 
@@ -22,6 +7,7 @@
 * Add `--wikipedia-auto-suggest` argument to the ingest CLI to disable automatic redirection
   to pages with similar names.
 * Add optional `encoding` argument to the `partition_(text/email/html)` functions.
+* Added Google Drive connector for ingest cli.
 
 ### Fixes
 
